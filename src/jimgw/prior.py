--- conflicted
+++ resolved
@@ -10,11 +10,7 @@
 
 from jimgw.single_event.detector import GroundBased2G, detector_preset
 from jimgw.single_event.utils import zenith_azimuth_to_ra_dec
-<<<<<<< HEAD
 from jimgw.transforms import Transform, Logit, Scale, Offset, ArcSine, ArcCosine, Modulo
-=======
-from jimgw.transforms import Transform, Logit, Scale, Offset
->>>>>>> 01a6c1e6
 
 
 class Prior(Distribution):
@@ -261,7 +257,6 @@
     ) -> dict[str, Float[Array, " n_samples"]]:
         return self._dist.sample(rng_key, n_samples)
 
-<<<<<<< HEAD
 @jaxtyped(typechecker=typechecker)
 class PeriodicUniform(SequentialTransform):
     xmin: float
@@ -328,32 +323,10 @@
 
 @jaxtyped(typechecker=typechecker)
 class UniformSphere(Combine):
-=======
-    def log_prob(self, x: dict[str, Array]) -> Float:
-        return self._dist.log_prob(x)
-    
-    def sample_base(
-        self, rng_key: PRNGKeyArray, n_samples: int
-    ) -> dict[str, Float[Array, " n_samples"]]:
-        return self._dist.base_prior.sample(rng_key, n_samples)
-    
-    def transform(self, x: dict[str, Float]) -> dict[str, Float]:
-        return self._dist.transform(x)
-
-# ====================== Things below may need rework ======================
-
-class Sphere(Prior):
-    """
-    A prior on a sphere represented by Cartesian coordinates.
-
-    Magnitude is sampled from a uniform distribution.
-    """
->>>>>>> 01a6c1e6
 
     def __repr__(self):
         return f"Sphere(naming={self.naming})"
 
-<<<<<<< HEAD
     def __init__(self, parameter_names: list[str], **kwargs):
         assert (
             len(parameter_names) == 1
@@ -371,29 +344,6 @@
                 PeriodicUniform(0.0, 2 * jnp.pi, [self.parameter_names[2]]),
             ]
         )
-=======
-    def __init__(self, naming: list[str], **kwargs):
-        name = naming[0]
-        self.naming = [f"{name}_theta", f"{name}_phi", f"{name}_mag"]
-        self.transforms = {
-            self.naming[0]: (
-                f"{naming}_x",
-                lambda params: jnp.sin(params[self.naming[0]])
-                * jnp.cos(params[self.naming[1]])
-                * params[self.naming[2]],
-            ),
-            self.naming[1]: (
-                f"{naming}_y",
-                lambda params: jnp.sin(params[self.naming[0]])
-                * jnp.sin(params[self.naming[1]])
-                * params[self.naming[2]],
-            ),
-            self.naming[2]: (
-                f"{naming}_z",
-                lambda params: jnp.cos(params[self.naming[0]]) * params[self.naming[2]],
-            ),
-        }
->>>>>>> 01a6c1e6
 
     def sample(
         self, rng_key: PRNGKeyArray, n_samples: int
