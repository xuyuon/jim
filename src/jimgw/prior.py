from dataclasses import field

import jax
import jax.numpy as jnp
from beartype import beartype as typechecker
from flowMC.nfmodel.base import Distribution
from jaxtyping import Array, Float, PRNGKeyArray, jaxtyped

<<<<<<< HEAD
from jimgw.single_event.detector import GroundBased2G, detector_preset
from jimgw.single_event.utils import zenith_azimuth_to_ra_dec
from jimgw.transforms import Transform, Logit, Scale, Offset, ArcSine, ArcCosine
=======
from jimgw.transforms import Transform, Logit, Scale, Offset
>>>>>>> 2f6e12ac


class Prior(Distribution):
    """
    A thin wrapper build on top of flowMC distributions to do book keeping.

    Should not be used directly since it does not implement any of the real method.

    The rationale behind this is to have a class that can be used to keep track of
    the names of the parameters and the transforms that are applied to them.
    """

    parameter_names: list[str]

    @property
    def n_dim(self):
        return len(self.parameter_names)

    def __init__(self, parameter_names: list[str]):
        """
        Parameters
        ----------
        parameter_names : list[str]
            A list of names for the parameters of the prior.
        """
        self.parameter_names = parameter_names

    def add_name(self, x: Float[Array, " n_dim"]) -> dict[str, Float]:
        """
        Turn an array into a dictionary

        Parameters
        ----------
        x : Array
            An array of parameters. Shape (n_dim,).
        """

        return dict(zip(self.parameter_names, x))

    def sample(
        self, rng_key: PRNGKeyArray, n_samples: int
    ) -> dict[str, Float[Array, " n_samples"]]:
        raise NotImplementedError

    def log_prob(self, x: dict[str, Array]) -> Float:
        raise NotImplementedError


@jaxtyped(typechecker=typechecker)
class LogisticDistribution(Prior):

    def __repr__(self):
        return f"LogisticDistribution(parameter_names={self.parameter_names})"

    def __init__(self, parameter_names: list[str], **kwargs):
        super().__init__(parameter_names)
        assert self.n_dim == 1, "LogisticDistribution needs to be 1D distributions"

    def sample(
        self, rng_key: PRNGKeyArray, n_samples: int
    ) -> dict[str, Float[Array, " n_samples"]]:
        """
        Sample from a logistic distribution.

        Parameters
        ----------
        rng_key : PRNGKeyArray
            A random key to use for sampling.
        n_samples : int
            The number of samples to draw.

        Returns
        -------
        samples : dict
            Samples from the distribution. The keys are the names of the parameters.

        """
        samples = jax.random.uniform(rng_key, (n_samples,), minval=0.0, maxval=1.0)
        samples = jnp.log(samples / (1 - samples))
        return self.add_name(samples[None])

    def log_prob(self, x: dict[str, Float]) -> Float:
        variable = x[self.parameter_names[0]]
        return -variable - 2 * jnp.log(1 + jnp.exp(-variable))


@jaxtyped(typechecker=typechecker)
class StandardNormalDistribution(Prior):

    def __repr__(self):
        return f"StandardNormalDistribution(parameter_names={self.parameter_names})"

    def __init__(self, parameter_names: list[str], **kwargs):
        super().__init__(parameter_names)
        assert (
            self.n_dim == 1
        ), "StandardNormalDistribution needs to be 1D distributions"

    def sample(
        self, rng_key: PRNGKeyArray, n_samples: int
    ) -> dict[str, Float[Array, " n_samples"]]:
        """
        Sample from a standard normal distribution.

        Parameters
        ----------
        rng_key : PRNGKeyArray
            A random key to use for sampling.
        n_samples : int
            The number of samples to draw.

        Returns
        -------
        samples : dict
            Samples from the distribution. The keys are the names of the parameters.

        """
        samples = jax.random.normal(rng_key, (n_samples,))
        return self.add_name(samples[None])

    def log_prob(self, x: dict[str, Float]) -> Float:
        variable = x[self.parameter_names[0]]
        return -0.5 * variable**2 - 0.5 * jnp.log(2 * jnp.pi)


class SequentialTransform(Prior):
    """
    Transform a prior distribution by applying a sequence of transforms.
    """

    base_prior: Prior
    transforms: list[Transform]

    def __repr__(self):
        return f"Sequential(priors={self.base_prior}, parameter_names={self.parameter_names})"

    def __init__(
        self,
        base_prior: Prior,
        transforms: list[Transform],
    ):

        self.base_prior = base_prior
        self.transforms = transforms
        self.parameter_names = base_prior.parameter_names
        for transform in transforms:
            self.parameter_names = transform.propagate_name(self.parameter_names)

    def sample(
        self, rng_key: PRNGKeyArray, n_samples: int
    ) -> dict[str, Float[Array, " n_samples"]]:
        output = self.sample_base(rng_key, n_samples)
        return jax.vmap(self.transform)(output)

    def log_prob(self, x: dict[str, Float]) -> Float:
        """
        log_prob has to be evaluated in the space of the base_prior.
        """
        output = self.base_prior.log_prob(x)
        for transform in self.transforms:
            x, log_jacobian = transform.transform(x)
            output -= log_jacobian
        return output

<<<<<<< HEAD
    def sample_base(
        self, rng_key: PRNGKeyArray, n_samples: int
    ) -> dict[str, Float[Array, " n_samples"]]:
        return self.base_prior.sample(rng_key, n_samples)

=======
>>>>>>> 2f6e12ac
    def transform(self, x: dict[str, Float]) -> dict[str, Float]:
        for transform in self.transforms:
            x = transform.forward(x)
        return x


class Combine(Prior):
    """
    A prior class constructed by joinning multiple priors together to form a multivariate prior.
    This assumes the priors composing the Combine class are independent.
    """

    priors: list[Prior] = field(default_factory=list)

    def __repr__(self):
        return f"Combine(priors={self.priors}, parameter_names={self.parameter_names})"

    def __init__(
        self,
        priors: list[Prior],
    ):
        parameter_names = []
        for prior in priors:
            parameter_names += prior.parameter_names
        self.priors = priors
        self.parameter_names = parameter_names

    def sample(
        self, rng_key: PRNGKeyArray, n_samples: int
    ) -> dict[str, Float[Array, " n_samples"]]:
        output = {}
        for prior in self.priors:
            rng_key, subkey = jax.random.split(rng_key)
            output.update(prior.sample(subkey, n_samples))
        return output

    def log_prob(self, x: dict[str, Float]) -> Float:
        output = 0.0
        for prior in self.priors:
            output += prior.log_prob(x)
        return output


@jaxtyped(typechecker=typechecker)
class Uniform(SequentialTransform):
    xmin: float
    xmax: float

    def __repr__(self):
        return f"Uniform(xmin={self.xmin}, xmax={self.xmax}, parameter_names={self.parameter_names})"

    def __init__(
        self,
        xmin: float,
        xmax: float,
        parameter_names: list[str],
    ):
        self.parameter_names = parameter_names
        assert self.n_dim == 1, "Uniform needs to be 1D distributions"
        self.xmax = xmax
        self.xmin = xmin
        super().__init__(
            LogisticDistribution(self.parameter_names),
            [
<<<<<<< HEAD
                Logit((self.parameter_names, self.parameter_names)),
                Scale((self.parameter_names, self.parameter_names), xmax - xmin),
                Offset((self.parameter_names, self.parameter_names), xmin),
=======
                Logit((parameter_names, parameter_names)),
                Scale((parameter_names, parameter_names), xmax - xmin),
                Offset((parameter_names, parameter_names), xmin),
>>>>>>> 2f6e12ac
            ],
        )


<<<<<<< HEAD
@jaxtyped(typechecker=typechecker)
class Sine(SequentialTransform):
    """
    A prior distribution where the pdf is proportional to sin(x) in the range [0, pi].
    """

    def __repr__(self):
        return f"Sine(parameter_names={self.parameter_names})"

    def __init__(self, parameter_names: list[str]):
        self.parameter_names = parameter_names
        assert self.n_dim == 1, "Sine needs to be 1D distributions"
        super().__init__(
            Uniform(-1.0, 1.0, f"cos_{self.parameter_names}"),
            [ArcCosine(([f"cos_{self.parameter_names}"], [self.parameter_names]))],
        )


@jaxtyped(typechecker=typechecker)
class Cosine(SequentialTransform):
    """
    A prior distribution where the pdf is proportional to cos(x) in the range [-pi/2, pi/2].
    """

    def __repr__(self):
        return f"Cosine(parameter_names={self.parameter_names})"

    def __init__(self, parameter_names: list[str]):
        self.parameter_names = parameter_names
        assert self.n_dim == 1, "Cosine needs to be 1D distributions"
        super().__init__(
            Uniform(-1.0, 1.0, f"sin_{self.parameter_names}"),
            [ArcSine(([f"sin_{self.parameter_names}"], [self.parameter_names]))],
        )


@jaxtyped(typechecker=typechecker)
class UniformSphere(Combine):

    def __repr__(self):
        return f"UniformSphere(parameter_names={self.parameter_names})"

    def __init__(self, parameter_names: list[str], **kwargs):
        assert (
            len(parameter_names) == 1
        ), "UniformSphere only takes the name of the vector"
        parameter_names = parameter_names[0]
        self.parameter_names = [
            f"{parameter_names}_mag",
            f"{parameter_names}_theta",
            f"{parameter_names}_phi",
        ]
        super().__init__(
            [
                Uniform(0.0, 1.0, [self.parameter_names[0]]),
                Sine([self.parameter_names[1]]),
                Uniform(0.0, 2 * jnp.pi, [self.parameter_names[2]]),
            ]
        )

=======
    def log_prob(self, x: dict[str, Array]) -> Float:
        return self._dist.log_prob(x)

    def sample_base(
        self, rng_key: PRNGKeyArray, n_samples: int
    ) -> dict[str, Float[Array, " n_samples"]]:
        return self._dist.base_prior.sample(rng_key, n_samples)

    def transform(self, x: dict[str, Float]) -> dict[str, Float]:
        return self._dist.transform(x)

>>>>>>> 2f6e12ac

# ====================== Things below may need rework ======================


<<<<<<< HEAD
@jaxtyped(typechecker=typechecker)
class AlignedSpin(Prior):
    """
    Prior distribution for the aligned (z) component of the spin.

    This assume the prior distribution on the spin magnitude to be uniform in [0, amax]
    with its orientation uniform on a sphere

    p(chi) = -log(|chi| / amax) / 2 / amax

    This is useful when comparing results between an aligned-spin run and
    a precessing spin run.

    See (A7) of https://arxiv.org/abs/1805.10457.
    """

    amax: Float = 0.99
    chi_axis: Array = field(default_factory=lambda: jnp.linspace(0, 1, num=1000))
    cdf_vals: Array = field(default_factory=lambda: jnp.linspace(0, 1, num=1000))

    def __repr__(self):
        return f"Alignedspin(amax={self.amax}, naming={self.naming})"

    def __init__(
        self,
        amax: Float,
        naming: list[str],
        transforms: dict[str, tuple[str, Callable]] = {},
        **kwargs,
    ):
        super().__init__(naming, transforms)
        assert self.n_dim == 1, "Alignedspin needs to be 1D distributions"
        self.amax = amax

        # build the interpolation table for the ppf of the one-sided distribution
        chi_axis = jnp.linspace(1e-31, self.amax, num=1000)
        cdf_vals = -chi_axis * (jnp.log(chi_axis / self.amax) - 1.0) / self.amax
        self.chi_axis = chi_axis
        self.cdf_vals = cdf_vals

    @property
    def xmin(self):
        return -self.amax

    @property
    def xmax(self):
        return self.amax

    def sample(
        self, rng_key: PRNGKeyArray, n_samples: int
    ) -> dict[str, Float[Array, " n_samples"]]:
        """
        Sample from the Alignedspin distribution.

        for chi > 0;
        p(chi) = -log(chi / amax) / amax  # halved normalization constant
        cdf(chi) = -chi * (log(chi / amax) - 1) / amax

        Since there is a pole at chi=0, we will sample with the following steps
        1. Map the samples with quantile > 0.5 to positive chi and negative otherwise
        2a. For negative chi, map the quantile back to [0, 1] via q -> 2(0.5 - q)
        2b. For positive chi, map the quantile back to [0, 1] via q -> 2(q - 0.5)
        3. Map the quantile to chi via the ppf by checking against the table
           built during the initialization
        4. add back the sign

        Parameters
        ----------
        rng_key : PRNGKeyArray
            A random key to use for sampling.
        n_samples : int
            The number of samples to draw.

        Returns
        -------
        samples : dict
            Samples from the distribution. The keys are the names of the parameters.

        """
        q_samples = jax.random.uniform(rng_key, (n_samples,), minval=0.0, maxval=1.0)
        # 1. calculate the sign of chi from the q_samples
        sign_samples = jnp.where(
            q_samples >= 0.5,
            jnp.zeros_like(q_samples) + 1.0,
            jnp.zeros_like(q_samples) - 1.0,
        )
        # 2. remap q_samples
        q_samples = jnp.where(
            q_samples >= 0.5,
            2 * (q_samples - 0.5),
            2 * (0.5 - q_samples),
        )
        # 3. map the quantile to chi via interpolation
        samples = jnp.interp(
            q_samples,
            self.cdf_vals,
            self.chi_axis,
        )
        # 4. add back the sign
        samples *= sign_samples

        return self.add_name(samples[None])

    def log_prob(self, x: dict[str, Float]) -> Float:
        variable = x[self.naming[0]]
        log_p = jnp.where(
            (variable >= self.amax) | (variable <= -self.amax),
            jnp.zeros_like(variable) - jnp.inf,
            jnp.log(-jnp.log(jnp.absolute(variable) / self.amax) / 2.0 / self.amax),
        )
        return log_p


@jaxtyped(typechecker=typechecker)
class EarthFrame(Prior):
    """
    Prior distribution for sky location in Earth frame.
    """

    ifos: list = field(default_factory=list)
    gmst: float = 0.0
    delta_x: Float[Array, " 3"] = field(default_factory=lambda: jnp.zeros(3))

    def __repr__(self):
        return f"EarthFrame(naming={self.naming})"

    def __init__(self, gps: Float, ifos: list, **kwargs):
        self.naming = ["zenith", "azimuth"]
        if len(ifos) < 2:
            return ValueError(
                "At least two detectors are needed to define the Earth frame"
            )
        elif isinstance(ifos[0], str):
            self.ifos = [detector_preset[ifos[0]], detector_preset[ifos[1]]]
        elif isinstance(ifos[0], GroundBased2G):
            self.ifos = ifos[:1]
        else:
            return ValueError(
                "ifos should be a list of detector names or GroundBased2G objects"
            )
        self.gmst = float(
            Time(gps, format="gps").sidereal_time("apparent", "greenwich").rad
        )
        self.delta_x = self.ifos[1].vertex - self.ifos[0].vertex

        self.transforms = {
            "azimuth": (
                "ra",
                lambda params: zenith_azimuth_to_ra_dec(
                    params["zenith"],
                    params["azimuth"],
                    gmst=self.gmst,
                    delta_x=self.delta_x,
                )[0],
            ),
            "zenith": (
                "dec",
                lambda params: zenith_azimuth_to_ra_dec(
                    params["zenith"],
                    params["azimuth"],
                    gmst=self.gmst,
                    delta_x=self.delta_x,
                )[1],
            ),
        }

    def sample(
        self, rng_key: PRNGKeyArray, n_samples: int
    ) -> dict[str, Float[Array, " n_samples"]]:
        rng_keys = jax.random.split(rng_key, 2)
        zenith = jnp.arccos(
            jax.random.uniform(rng_keys[0], (n_samples,), minval=-1.0, maxval=1.0)
        )
        azimuth = jax.random.uniform(
            rng_keys[1], (n_samples,), minval=0, maxval=2 * jnp.pi
        )
        return self.add_name(jnp.stack([zenith, azimuth], axis=1).T)

    def log_prob(self, x: dict[str, Float]) -> Float:
        zenith = x["zenith"]
        azimuth = x["azimuth"]
        output = jnp.where(
            (zenith > jnp.pi) | (zenith < 0) | (azimuth > 2 * jnp.pi) | (azimuth < 0),
            jnp.zeros_like(0) - jnp.inf,
            jnp.zeros_like(0),
        )
        return output + jnp.log(jnp.sin(zenith))


@jaxtyped(typechecker=typechecker)
class PowerLaw(Prior):
    """
    A prior following the power-law with alpha in the range [xmin, xmax).
    p(x) ~ x^{\alpha}
    """

    xmin: float = 0.0
    xmax: float = 1.0
    alpha: float = 0.0
    normalization: float = 1.0

    def __repr__(self):
        return f"Powerlaw(xmin={self.xmin}, xmax={self.xmax}, alpha={self.alpha}, naming={self.naming})"

    def __init__(
        self,
        xmin: float,
        xmax: float,
        alpha: Union[Int, float],
        naming: list[str],
        transforms: dict[str, tuple[str, Callable]] = {},
        **kwargs,
    ):
        super().__init__(naming, transforms)
        if alpha < 0.0:
            assert xmin > 0.0, "With negative alpha, xmin must > 0"
        assert self.n_dim == 1, "Powerlaw needs to be 1D distributions"
        self.xmax = xmax
        self.xmin = xmin
        self.alpha = alpha
        if alpha == -1:
            self.normalization = float(1.0 / jnp.log(self.xmax / self.xmin))
        else:
            self.normalization = (1 + self.alpha) / (
                self.xmax ** (1 + self.alpha) - self.xmin ** (1 + self.alpha)
            )

    def sample(
        self, rng_key: PRNGKeyArray, n_samples: int
    ) -> dict[str, Float[Array, " n_samples"]]:
        """
        Sample from a power-law distribution.

        Parameters
        ----------
        rng_key : PRNGKeyArray
            A random key to use for sampling.
        n_samples : int
            The number of samples to draw.

        Returns
        -------
        samples : dict
            Samples from the distribution. The keys are the names of the parameters.

        """
        q_samples = jax.random.uniform(rng_key, (n_samples,), minval=0.0, maxval=1.0)
        if self.alpha == -1:
            samples = self.xmin * jnp.exp(q_samples * jnp.log(self.xmax / self.xmin))
        else:
            samples = (
                self.xmin ** (1.0 + self.alpha)
                + q_samples
                * (self.xmax ** (1.0 + self.alpha) - self.xmin ** (1.0 + self.alpha))
            ) ** (1.0 / (1.0 + self.alpha))
        return self.add_name(samples[None])

    def log_prob(self, x: dict[str, Float]) -> Float:
        variable = x[self.naming[0]]
        log_in_range = jnp.where(
            (variable >= self.xmax) | (variable <= self.xmin),
            jnp.zeros_like(variable) - jnp.inf,
            jnp.zeros_like(variable),
        )
        log_p = self.alpha * jnp.log(variable) + jnp.log(self.normalization)
        return log_p + log_in_range


@jaxtyped(typechecker=typechecker)
class Exponential(Prior):
    """
    A prior following the power-law with alpha in the range [xmin, xmax).
    p(x) ~ exp(\alpha x)
    """

    xmin: float = 0.0
    xmax: float = jnp.inf
    alpha: float = -1.0
    normalization: float = 1.0

    def __repr__(self):
        return f"Exponential(xmin={self.xmin}, xmax={self.xmax}, alpha={self.alpha}, naming={self.naming})"

    def __init__(
        self,
        xmin: Float,
        xmax: Float,
        alpha: Union[Int, Float],
        naming: list[str],
        transforms: dict[str, tuple[str, Callable]] = {},
        **kwargs,
    ):
        super().__init__(naming, transforms)
        if alpha < 0.0:
            assert xmin != -jnp.inf, "With negative alpha, xmin must finite"
        if alpha > 0.0:
            assert xmax != jnp.inf, "With positive alpha, xmax must finite"
        assert not jnp.isclose(alpha, 0.0), "alpha=zero is given, use Uniform instead"
        assert self.n_dim == 1, "Exponential needs to be 1D distributions"

        self.xmax = xmax
        self.xmin = xmin
        self.alpha = alpha

        self.normalization = self.alpha / (
            jnp.exp(self.alpha * self.xmax) - jnp.exp(self.alpha * self.xmin)
        )

    def sample(
        self, rng_key: PRNGKeyArray, n_samples: int
    ) -> dict[str, Float[Array, " n_samples"]]:
        """
        Sample from a exponential distribution.

        Parameters
        ----------
        rng_key : PRNGKeyArray
            A random key to use for sampling.
        n_samples : int
            The number of samples to draw.

        Returns
        -------
        samples : dict
            Samples from the distribution. The keys are the names of the parameters.

        """
        q_samples = jax.random.uniform(rng_key, (n_samples,), minval=0.0, maxval=1.0)
        samples = (
            self.xmin
            + jnp.log1p(
                q_samples * (jnp.exp(self.alpha * (self.xmax - self.xmin)) - 1.0)
            )
            / self.alpha
        )
        return self.add_name(samples[None])

    def log_prob(self, x: dict[str, Float]) -> Float:
        variable = x[self.naming[0]]
        log_in_range = jnp.where(
            (variable >= self.xmax) | (variable <= self.xmin),
            jnp.zeros_like(variable) - jnp.inf,
            jnp.zeros_like(variable),
        )
        log_p = self.alpha * variable + jnp.log(self.normalization)
        return log_p + log_in_range
=======
# class Sphere(Prior):
#     """
#     A prior on a sphere represented by Cartesian coordinates.

#     Magnitude is sampled from a uniform distribution.
#     """

#     def __repr__(self):
#         return f"Sphere(naming={self.naming})"

#     def __init__(self, naming: list[str], **kwargs):
#         name = naming[0]
#         self.naming = [f"{name}_theta", f"{name}_phi", f"{name}_mag"]
#         self.transforms = {
#             self.naming[0]: (
#                 f"{naming}_x",
#                 lambda params: jnp.sin(params[self.naming[0]])
#                 * jnp.cos(params[self.naming[1]])
#                 * params[self.naming[2]],
#             ),
#             self.naming[1]: (
#                 f"{naming}_y",
#                 lambda params: jnp.sin(params[self.naming[0]])
#                 * jnp.sin(params[self.naming[1]])
#                 * params[self.naming[2]],
#             ),
#             self.naming[2]: (
#                 f"{naming}_z",
#                 lambda params: jnp.cos(params[self.naming[0]]) * params[self.naming[2]],
#             ),
#         }

#     def sample(
#         self, rng_key: PRNGKeyArray, n_samples: int
#     ) -> dict[str, Float[Array, " n_samples"]]:
#         rng_keys = jax.random.split(rng_key, 3)
#         theta = jnp.arccos(
#             jax.random.uniform(rng_keys[0], (n_samples,), minval=-1.0, maxval=1.0)
#         )
#         phi = jax.random.uniform(rng_keys[1], (n_samples,), minval=0, maxval=2 * jnp.pi)
#         mag = jax.random.uniform(rng_keys[2], (n_samples,), minval=0, maxval=1)
#         return self.add_name(jnp.stack([theta, phi, mag], axis=1).T)

#     def log_prob(self, x: dict[str, Float]) -> Float:
#         theta = x[self.naming[0]]
#         phi = x[self.naming[1]]
#         mag = x[self.naming[2]]
#         output = jnp.where(
#             (mag > 1)
#             | (mag < 0)
#             | (phi > 2 * jnp.pi)
#             | (phi < 0)
#             | (theta > jnp.pi)
#             | (theta < 0),
#             jnp.zeros_like(0) - jnp.inf,
#             jnp.log(mag**2 * jnp.sin(x[self.naming[0]])),
#         )
#         return output


# @jaxtyped(typechecker=typechecker)
# class AlignedSpin(Prior):
#     """
#     Prior distribution for the aligned (z) component of the spin.

#     This assume the prior distribution on the spin magnitude to be uniform in [0, amax]
#     with its orientation uniform on a sphere

#     p(chi) = -log(|chi| / amax) / 2 / amax

#     This is useful when comparing results between an aligned-spin run and
#     a precessing spin run.

#     See (A7) of https://arxiv.org/abs/1805.10457.
#     """

#     amax: Float = 0.99
#     chi_axis: Array = field(default_factory=lambda: jnp.linspace(0, 1, num=1000))
#     cdf_vals: Array = field(default_factory=lambda: jnp.linspace(0, 1, num=1000))

#     def __repr__(self):
#         return f"Alignedspin(amax={self.amax}, naming={self.naming})"

#     def __init__(
#         self,
#         amax: Float,
#         naming: list[str],
#         transforms: dict[str, tuple[str, Callable]] = {},
#         **kwargs,
#     ):
#         super().__init__(naming, transforms)
#         assert self.n_dim == 1, "Alignedspin needs to be 1D distributions"
#         self.amax = amax

#         # build the interpolation table for the ppf of the one-sided distribution
#         chi_axis = jnp.linspace(1e-31, self.amax, num=1000)
#         cdf_vals = -chi_axis * (jnp.log(chi_axis / self.amax) - 1.0) / self.amax
#         self.chi_axis = chi_axis
#         self.cdf_vals = cdf_vals

#     @property
#     def xmin(self):
#         return -self.amax

#     @property
#     def xmax(self):
#         return self.amax

#     def sample(
#         self, rng_key: PRNGKeyArray, n_samples: int
#     ) -> dict[str, Float[Array, " n_samples"]]:
#         """
#         Sample from the Alignedspin distribution.

#         for chi > 0;
#         p(chi) = -log(chi / amax) / amax  # halved normalization constant
#         cdf(chi) = -chi * (log(chi / amax) - 1) / amax

#         Since there is a pole at chi=0, we will sample with the following steps
#         1. Map the samples with quantile > 0.5 to positive chi and negative otherwise
#         2a. For negative chi, map the quantile back to [0, 1] via q -> 2(0.5 - q)
#         2b. For positive chi, map the quantile back to [0, 1] via q -> 2(q - 0.5)
#         3. Map the quantile to chi via the ppf by checking against the table
#            built during the initialization
#         4. add back the sign

#         Parameters
#         ----------
#         rng_key : PRNGKeyArray
#             A random key to use for sampling.
#         n_samples : int
#             The number of samples to draw.

#         Returns
#         -------
#         samples : dict
#             Samples from the distribution. The keys are the names of the parameters.

#         """
#         q_samples = jax.random.uniform(rng_key, (n_samples,), minval=0.0, maxval=1.0)
#         # 1. calculate the sign of chi from the q_samples
#         sign_samples = jnp.where(
#             q_samples >= 0.5,
#             jnp.zeros_like(q_samples) + 1.0,
#             jnp.zeros_like(q_samples) - 1.0,
#         )
#         # 2. remap q_samples
#         q_samples = jnp.where(
#             q_samples >= 0.5,
#             2 * (q_samples - 0.5),
#             2 * (0.5 - q_samples),
#         )
#         # 3. map the quantile to chi via interpolation
#         samples = jnp.interp(
#             q_samples,
#             self.cdf_vals,
#             self.chi_axis,
#         )
#         # 4. add back the sign
#         samples *= sign_samples

#         return self.add_name(samples[None])

#     def log_prob(self, x: dict[str, Float]) -> Float:
#         variable = x[self.naming[0]]
#         log_p = jnp.where(
#             (variable >= self.amax) | (variable <= -self.amax),
#             jnp.zeros_like(variable) - jnp.inf,
#             jnp.log(-jnp.log(jnp.absolute(variable) / self.amax) / 2.0 / self.amax),
#         )
#         return log_p


# @jaxtyped(typechecker=typechecker)
# class EarthFrame(Prior):
#     """
#     Prior distribution for sky location in Earth frame.
#     """

#     ifos: list = field(default_factory=list)
#     gmst: float = 0.0
#     delta_x: Float[Array, " 3"] = field(default_factory=lambda: jnp.zeros(3))

#     def __repr__(self):
#         return f"EarthFrame(naming={self.naming})"

#     def __init__(self, gps: Float, ifos: list, **kwargs):
#         self.naming = ["zenith", "azimuth"]
#         if len(ifos) < 2:
#             return ValueError(
#                 "At least two detectors are needed to define the Earth frame"
#             )
#         elif isinstance(ifos[0], str):
#             self.ifos = [detector_preset[ifos[0]], detector_preset[ifos[1]]]
#         elif isinstance(ifos[0], GroundBased2G):
#             self.ifos = ifos[:1]
#         else:
#             return ValueError(
#                 "ifos should be a list of detector names or GroundBased2G objects"
#             )
#         self.gmst = float(
#             Time(gps, format="gps").sidereal_time("apparent", "greenwich").rad
#         )
#         self.delta_x = self.ifos[1].vertex - self.ifos[0].vertex

#         self.transforms = {
#             "azimuth": (
#                 "ra",
#                 lambda params: zenith_azimuth_to_ra_dec(
#                     params["zenith"],
#                     params["azimuth"],
#                     gmst=self.gmst,
#                     delta_x=self.delta_x,
#                 )[0],
#             ),
#             "zenith": (
#                 "dec",
#                 lambda params: zenith_azimuth_to_ra_dec(
#                     params["zenith"],
#                     params["azimuth"],
#                     gmst=self.gmst,
#                     delta_x=self.delta_x,
#                 )[1],
#             ),
#         }

#     def sample(
#         self, rng_key: PRNGKeyArray, n_samples: int
#     ) -> dict[str, Float[Array, " n_samples"]]:
#         rng_keys = jax.random.split(rng_key, 2)
#         zenith = jnp.arccos(
#             jax.random.uniform(rng_keys[0], (n_samples,), minval=-1.0, maxval=1.0)
#         )
#         azimuth = jax.random.uniform(
#             rng_keys[1], (n_samples,), minval=0, maxval=2 * jnp.pi
#         )
#         return self.add_name(jnp.stack([zenith, azimuth], axis=1).T)

#     def log_prob(self, x: dict[str, Float]) -> Float:
#         zenith = x["zenith"]
#         azimuth = x["azimuth"]
#         output = jnp.where(
#             (zenith > jnp.pi) | (zenith < 0) | (azimuth > 2 * jnp.pi) | (azimuth < 0),
#             jnp.zeros_like(0) - jnp.inf,
#             jnp.zeros_like(0),
#         )
#         return output + jnp.log(jnp.sin(zenith))


# @jaxtyped(typechecker=typechecker)
# class PowerLaw(Prior):
#     """
#     A prior following the power-law with alpha in the range [xmin, xmax).
#     p(x) ~ x^{\alpha}
#     """

#     xmin: float = 0.0
#     xmax: float = 1.0
#     alpha: float = 0.0
#     normalization: float = 1.0

#     def __repr__(self):
#         return f"Powerlaw(xmin={self.xmin}, xmax={self.xmax}, alpha={self.alpha}, naming={self.naming})"

#     def __init__(
#         self,
#         xmin: float,
#         xmax: float,
#         alpha: Union[Int, float],
#         naming: list[str],
#         transforms: dict[str, tuple[str, Callable]] = {},
#         **kwargs,
#     ):
#         super().__init__(naming, transforms)
#         if alpha < 0.0:
#             assert xmin > 0.0, "With negative alpha, xmin must > 0"
#         assert self.n_dim == 1, "Powerlaw needs to be 1D distributions"
#         self.xmax = xmax
#         self.xmin = xmin
#         self.alpha = alpha
#         if alpha == -1:
#             self.normalization = float(1.0 / jnp.log(self.xmax / self.xmin))
#         else:
#             self.normalization = (1 + self.alpha) / (
#                 self.xmax ** (1 + self.alpha) - self.xmin ** (1 + self.alpha)
#             )

#     def sample(
#         self, rng_key: PRNGKeyArray, n_samples: int
#     ) -> dict[str, Float[Array, " n_samples"]]:
#         """
#         Sample from a power-law distribution.

#         Parameters
#         ----------
#         rng_key : PRNGKeyArray
#             A random key to use for sampling.
#         n_samples : int
#             The number of samples to draw.

#         Returns
#         -------
#         samples : dict
#             Samples from the distribution. The keys are the names of the parameters.

#         """
#         q_samples = jax.random.uniform(rng_key, (n_samples,), minval=0.0, maxval=1.0)
#         if self.alpha == -1:
#             samples = self.xmin * jnp.exp(q_samples * jnp.log(self.xmax / self.xmin))
#         else:
#             samples = (
#                 self.xmin ** (1.0 + self.alpha)
#                 + q_samples
#                 * (self.xmax ** (1.0 + self.alpha) - self.xmin ** (1.0 + self.alpha))
#             ) ** (1.0 / (1.0 + self.alpha))
#         return self.add_name(samples[None])

#     def log_prob(self, x: dict[str, Float]) -> Float:
#         variable = x[self.naming[0]]
#         log_in_range = jnp.where(
#             (variable >= self.xmax) | (variable <= self.xmin),
#             jnp.zeros_like(variable) - jnp.inf,
#             jnp.zeros_like(variable),
#         )
#         log_p = self.alpha * jnp.log(variable) + jnp.log(self.normalization)
#         return log_p + log_in_range


# @jaxtyped(typechecker=typechecker)
# class Exponential(Prior):
#     """
#     A prior following the power-law with alpha in the range [xmin, xmax).
#     p(x) ~ exp(\alpha x)
#     """

#     xmin: float = 0.0
#     xmax: float = jnp.inf
#     alpha: float = -1.0
#     normalization: float = 1.0

#     def __repr__(self):
#         return f"Exponential(xmin={self.xmin}, xmax={self.xmax}, alpha={self.alpha}, naming={self.naming})"

#     def __init__(
#         self,
#         xmin: Float,
#         xmax: Float,
#         alpha: Union[Int, Float],
#         naming: list[str],
#         transforms: dict[str, tuple[str, Callable]] = {},
#         **kwargs,
#     ):
#         super().__init__(naming, transforms)
#         if alpha < 0.0:
#             assert xmin != -jnp.inf, "With negative alpha, xmin must finite"
#         if alpha > 0.0:
#             assert xmax != jnp.inf, "With positive alpha, xmax must finite"
#         assert not jnp.isclose(alpha, 0.0), "alpha=zero is given, use Uniform instead"
#         assert self.n_dim == 1, "Exponential needs to be 1D distributions"

#         self.xmax = xmax
#         self.xmin = xmin
#         self.alpha = alpha

#         self.normalization = self.alpha / (
#             jnp.exp(self.alpha * self.xmax) - jnp.exp(self.alpha * self.xmin)
#         )

#     def sample(
#         self, rng_key: PRNGKeyArray, n_samples: int
#     ) -> dict[str, Float[Array, " n_samples"]]:
#         """
#         Sample from a exponential distribution.

#         Parameters
#         ----------
#         rng_key : PRNGKeyArray
#             A random key to use for sampling.
#         n_samples : int
#             The number of samples to draw.

#         Returns
#         -------
#         samples : dict
#             Samples from the distribution. The keys are the names of the parameters.

#         """
#         q_samples = jax.random.uniform(rng_key, (n_samples,), minval=0.0, maxval=1.0)
#         samples = (
#             self.xmin
#             + jnp.log1p(
#                 q_samples * (jnp.exp(self.alpha * (self.xmax - self.xmin)) - 1.0)
#             )
#             / self.alpha
#         )
#         return self.add_name(samples[None])

#     def log_prob(self, x: dict[str, Float]) -> Float:
#         variable = x[self.naming[0]]
#         log_in_range = jnp.where(
#             (variable >= self.xmax) | (variable <= self.xmin),
#             jnp.zeros_like(variable) - jnp.inf,
#             jnp.zeros_like(variable),
#         )
#         log_p = self.alpha * variable + jnp.log(self.normalization)
#         return log_p + log_in_range


# @jaxtyped(typechecker=typechecker)
# class Normal(Prior):
#     mean: Float = 0.0
#     std: Float = 1.0

#     def __repr__(self):
#         return f"Normal(mean={self.mean}, std={self.std})"

#     def __init__(
#         self,
#         mean: Float,
#         std: Float,
#         naming: list[str],
#         transforms: dict[str, tuple[str, Callable]] = {},
#         **kwargs,
#     ):
#         super().__init__(naming, transforms)
#         assert self.n_dim == 1, "Normal needs to be 1D distributions"
#         self.mean = mean
#         self.std = std

#     def sample(
#         self, rng_key: PRNGKeyArray, n_samples: int
#     ) -> dict[str, Float[Array, " n_samples"]]:
#         """
#         Sample from a normal distribution.

#         Parameters
#         ----------
#         rng_key : PRNGKeyArray
#             A random key to use for sampling.
#         n_samples : int
#             The number of samples to draw.

#         Returns
#         -------
#         samples : dict
#             Samples from the distribution. The keys are the names of the parameters.

#         """
#         samples = jax.random.normal(rng_key, (n_samples,))
#         samples = self.mean + samples * self.std
#         return self.add_name(samples[None])

#     def log_prob(self, x: dict[str, Array]) -> Float:
#         variable = x[self.naming[0]]
#         output = (
#             -0.5 * jnp.log(2 * jnp.pi)
#             - jnp.log(self.std)
#             - 0.5 * ((variable - self.mean) / self.std) ** 2
#         )
#         return output
>>>>>>> 2f6e12ac
<|MERGE_RESOLUTION|>--- conflicted
+++ resolved
@@ -6,13 +6,9 @@
 from flowMC.nfmodel.base import Distribution
 from jaxtyping import Array, Float, PRNGKeyArray, jaxtyped
 
-<<<<<<< HEAD
 from jimgw.single_event.detector import GroundBased2G, detector_preset
 from jimgw.single_event.utils import zenith_azimuth_to_ra_dec
 from jimgw.transforms import Transform, Logit, Scale, Offset, ArcSine, ArcCosine
-=======
-from jimgw.transforms import Transform, Logit, Scale, Offset
->>>>>>> 2f6e12ac
 
 
 class Prior(Distribution):
@@ -177,14 +173,11 @@
             output -= log_jacobian
         return output
 
-<<<<<<< HEAD
     def sample_base(
         self, rng_key: PRNGKeyArray, n_samples: int
     ) -> dict[str, Float[Array, " n_samples"]]:
         return self.base_prior.sample(rng_key, n_samples)
 
-=======
->>>>>>> 2f6e12ac
     def transform(self, x: dict[str, Float]) -> dict[str, Float]:
         for transform in self.transforms:
             x = transform.forward(x)
@@ -249,20 +242,13 @@
         super().__init__(
             LogisticDistribution(self.parameter_names),
             [
-<<<<<<< HEAD
                 Logit((self.parameter_names, self.parameter_names)),
                 Scale((self.parameter_names, self.parameter_names), xmax - xmin),
                 Offset((self.parameter_names, self.parameter_names), xmin),
-=======
-                Logit((parameter_names, parameter_names)),
-                Scale((parameter_names, parameter_names), xmax - xmin),
-                Offset((parameter_names, parameter_names), xmin),
->>>>>>> 2f6e12ac
             ],
         )
 
 
-<<<<<<< HEAD
 @jaxtyped(typechecker=typechecker)
 class Sine(SequentialTransform):
     """
@@ -323,24 +309,10 @@
             ]
         )
 
-=======
-    def log_prob(self, x: dict[str, Array]) -> Float:
-        return self._dist.log_prob(x)
-
-    def sample_base(
-        self, rng_key: PRNGKeyArray, n_samples: int
-    ) -> dict[str, Float[Array, " n_samples"]]:
-        return self._dist.base_prior.sample(rng_key, n_samples)
-
-    def transform(self, x: dict[str, Float]) -> dict[str, Float]:
-        return self._dist.transform(x)
-
->>>>>>> 2f6e12ac
 
 # ====================== Things below may need rework ======================
 
 
-<<<<<<< HEAD
 @jaxtyped(typechecker=typechecker)
 class AlignedSpin(Prior):
     """
@@ -686,466 +658,4 @@
             jnp.zeros_like(variable),
         )
         log_p = self.alpha * variable + jnp.log(self.normalization)
-        return log_p + log_in_range
-=======
-# class Sphere(Prior):
-#     """
-#     A prior on a sphere represented by Cartesian coordinates.
-
-#     Magnitude is sampled from a uniform distribution.
-#     """
-
-#     def __repr__(self):
-#         return f"Sphere(naming={self.naming})"
-
-#     def __init__(self, naming: list[str], **kwargs):
-#         name = naming[0]
-#         self.naming = [f"{name}_theta", f"{name}_phi", f"{name}_mag"]
-#         self.transforms = {
-#             self.naming[0]: (
-#                 f"{naming}_x",
-#                 lambda params: jnp.sin(params[self.naming[0]])
-#                 * jnp.cos(params[self.naming[1]])
-#                 * params[self.naming[2]],
-#             ),
-#             self.naming[1]: (
-#                 f"{naming}_y",
-#                 lambda params: jnp.sin(params[self.naming[0]])
-#                 * jnp.sin(params[self.naming[1]])
-#                 * params[self.naming[2]],
-#             ),
-#             self.naming[2]: (
-#                 f"{naming}_z",
-#                 lambda params: jnp.cos(params[self.naming[0]]) * params[self.naming[2]],
-#             ),
-#         }
-
-#     def sample(
-#         self, rng_key: PRNGKeyArray, n_samples: int
-#     ) -> dict[str, Float[Array, " n_samples"]]:
-#         rng_keys = jax.random.split(rng_key, 3)
-#         theta = jnp.arccos(
-#             jax.random.uniform(rng_keys[0], (n_samples,), minval=-1.0, maxval=1.0)
-#         )
-#         phi = jax.random.uniform(rng_keys[1], (n_samples,), minval=0, maxval=2 * jnp.pi)
-#         mag = jax.random.uniform(rng_keys[2], (n_samples,), minval=0, maxval=1)
-#         return self.add_name(jnp.stack([theta, phi, mag], axis=1).T)
-
-#     def log_prob(self, x: dict[str, Float]) -> Float:
-#         theta = x[self.naming[0]]
-#         phi = x[self.naming[1]]
-#         mag = x[self.naming[2]]
-#         output = jnp.where(
-#             (mag > 1)
-#             | (mag < 0)
-#             | (phi > 2 * jnp.pi)
-#             | (phi < 0)
-#             | (theta > jnp.pi)
-#             | (theta < 0),
-#             jnp.zeros_like(0) - jnp.inf,
-#             jnp.log(mag**2 * jnp.sin(x[self.naming[0]])),
-#         )
-#         return output
-
-
-# @jaxtyped(typechecker=typechecker)
-# class AlignedSpin(Prior):
-#     """
-#     Prior distribution for the aligned (z) component of the spin.
-
-#     This assume the prior distribution on the spin magnitude to be uniform in [0, amax]
-#     with its orientation uniform on a sphere
-
-#     p(chi) = -log(|chi| / amax) / 2 / amax
-
-#     This is useful when comparing results between an aligned-spin run and
-#     a precessing spin run.
-
-#     See (A7) of https://arxiv.org/abs/1805.10457.
-#     """
-
-#     amax: Float = 0.99
-#     chi_axis: Array = field(default_factory=lambda: jnp.linspace(0, 1, num=1000))
-#     cdf_vals: Array = field(default_factory=lambda: jnp.linspace(0, 1, num=1000))
-
-#     def __repr__(self):
-#         return f"Alignedspin(amax={self.amax}, naming={self.naming})"
-
-#     def __init__(
-#         self,
-#         amax: Float,
-#         naming: list[str],
-#         transforms: dict[str, tuple[str, Callable]] = {},
-#         **kwargs,
-#     ):
-#         super().__init__(naming, transforms)
-#         assert self.n_dim == 1, "Alignedspin needs to be 1D distributions"
-#         self.amax = amax
-
-#         # build the interpolation table for the ppf of the one-sided distribution
-#         chi_axis = jnp.linspace(1e-31, self.amax, num=1000)
-#         cdf_vals = -chi_axis * (jnp.log(chi_axis / self.amax) - 1.0) / self.amax
-#         self.chi_axis = chi_axis
-#         self.cdf_vals = cdf_vals
-
-#     @property
-#     def xmin(self):
-#         return -self.amax
-
-#     @property
-#     def xmax(self):
-#         return self.amax
-
-#     def sample(
-#         self, rng_key: PRNGKeyArray, n_samples: int
-#     ) -> dict[str, Float[Array, " n_samples"]]:
-#         """
-#         Sample from the Alignedspin distribution.
-
-#         for chi > 0;
-#         p(chi) = -log(chi / amax) / amax  # halved normalization constant
-#         cdf(chi) = -chi * (log(chi / amax) - 1) / amax
-
-#         Since there is a pole at chi=0, we will sample with the following steps
-#         1. Map the samples with quantile > 0.5 to positive chi and negative otherwise
-#         2a. For negative chi, map the quantile back to [0, 1] via q -> 2(0.5 - q)
-#         2b. For positive chi, map the quantile back to [0, 1] via q -> 2(q - 0.5)
-#         3. Map the quantile to chi via the ppf by checking against the table
-#            built during the initialization
-#         4. add back the sign
-
-#         Parameters
-#         ----------
-#         rng_key : PRNGKeyArray
-#             A random key to use for sampling.
-#         n_samples : int
-#             The number of samples to draw.
-
-#         Returns
-#         -------
-#         samples : dict
-#             Samples from the distribution. The keys are the names of the parameters.
-
-#         """
-#         q_samples = jax.random.uniform(rng_key, (n_samples,), minval=0.0, maxval=1.0)
-#         # 1. calculate the sign of chi from the q_samples
-#         sign_samples = jnp.where(
-#             q_samples >= 0.5,
-#             jnp.zeros_like(q_samples) + 1.0,
-#             jnp.zeros_like(q_samples) - 1.0,
-#         )
-#         # 2. remap q_samples
-#         q_samples = jnp.where(
-#             q_samples >= 0.5,
-#             2 * (q_samples - 0.5),
-#             2 * (0.5 - q_samples),
-#         )
-#         # 3. map the quantile to chi via interpolation
-#         samples = jnp.interp(
-#             q_samples,
-#             self.cdf_vals,
-#             self.chi_axis,
-#         )
-#         # 4. add back the sign
-#         samples *= sign_samples
-
-#         return self.add_name(samples[None])
-
-#     def log_prob(self, x: dict[str, Float]) -> Float:
-#         variable = x[self.naming[0]]
-#         log_p = jnp.where(
-#             (variable >= self.amax) | (variable <= -self.amax),
-#             jnp.zeros_like(variable) - jnp.inf,
-#             jnp.log(-jnp.log(jnp.absolute(variable) / self.amax) / 2.0 / self.amax),
-#         )
-#         return log_p
-
-
-# @jaxtyped(typechecker=typechecker)
-# class EarthFrame(Prior):
-#     """
-#     Prior distribution for sky location in Earth frame.
-#     """
-
-#     ifos: list = field(default_factory=list)
-#     gmst: float = 0.0
-#     delta_x: Float[Array, " 3"] = field(default_factory=lambda: jnp.zeros(3))
-
-#     def __repr__(self):
-#         return f"EarthFrame(naming={self.naming})"
-
-#     def __init__(self, gps: Float, ifos: list, **kwargs):
-#         self.naming = ["zenith", "azimuth"]
-#         if len(ifos) < 2:
-#             return ValueError(
-#                 "At least two detectors are needed to define the Earth frame"
-#             )
-#         elif isinstance(ifos[0], str):
-#             self.ifos = [detector_preset[ifos[0]], detector_preset[ifos[1]]]
-#         elif isinstance(ifos[0], GroundBased2G):
-#             self.ifos = ifos[:1]
-#         else:
-#             return ValueError(
-#                 "ifos should be a list of detector names or GroundBased2G objects"
-#             )
-#         self.gmst = float(
-#             Time(gps, format="gps").sidereal_time("apparent", "greenwich").rad
-#         )
-#         self.delta_x = self.ifos[1].vertex - self.ifos[0].vertex
-
-#         self.transforms = {
-#             "azimuth": (
-#                 "ra",
-#                 lambda params: zenith_azimuth_to_ra_dec(
-#                     params["zenith"],
-#                     params["azimuth"],
-#                     gmst=self.gmst,
-#                     delta_x=self.delta_x,
-#                 )[0],
-#             ),
-#             "zenith": (
-#                 "dec",
-#                 lambda params: zenith_azimuth_to_ra_dec(
-#                     params["zenith"],
-#                     params["azimuth"],
-#                     gmst=self.gmst,
-#                     delta_x=self.delta_x,
-#                 )[1],
-#             ),
-#         }
-
-#     def sample(
-#         self, rng_key: PRNGKeyArray, n_samples: int
-#     ) -> dict[str, Float[Array, " n_samples"]]:
-#         rng_keys = jax.random.split(rng_key, 2)
-#         zenith = jnp.arccos(
-#             jax.random.uniform(rng_keys[0], (n_samples,), minval=-1.0, maxval=1.0)
-#         )
-#         azimuth = jax.random.uniform(
-#             rng_keys[1], (n_samples,), minval=0, maxval=2 * jnp.pi
-#         )
-#         return self.add_name(jnp.stack([zenith, azimuth], axis=1).T)
-
-#     def log_prob(self, x: dict[str, Float]) -> Float:
-#         zenith = x["zenith"]
-#         azimuth = x["azimuth"]
-#         output = jnp.where(
-#             (zenith > jnp.pi) | (zenith < 0) | (azimuth > 2 * jnp.pi) | (azimuth < 0),
-#             jnp.zeros_like(0) - jnp.inf,
-#             jnp.zeros_like(0),
-#         )
-#         return output + jnp.log(jnp.sin(zenith))
-
-
-# @jaxtyped(typechecker=typechecker)
-# class PowerLaw(Prior):
-#     """
-#     A prior following the power-law with alpha in the range [xmin, xmax).
-#     p(x) ~ x^{\alpha}
-#     """
-
-#     xmin: float = 0.0
-#     xmax: float = 1.0
-#     alpha: float = 0.0
-#     normalization: float = 1.0
-
-#     def __repr__(self):
-#         return f"Powerlaw(xmin={self.xmin}, xmax={self.xmax}, alpha={self.alpha}, naming={self.naming})"
-
-#     def __init__(
-#         self,
-#         xmin: float,
-#         xmax: float,
-#         alpha: Union[Int, float],
-#         naming: list[str],
-#         transforms: dict[str, tuple[str, Callable]] = {},
-#         **kwargs,
-#     ):
-#         super().__init__(naming, transforms)
-#         if alpha < 0.0:
-#             assert xmin > 0.0, "With negative alpha, xmin must > 0"
-#         assert self.n_dim == 1, "Powerlaw needs to be 1D distributions"
-#         self.xmax = xmax
-#         self.xmin = xmin
-#         self.alpha = alpha
-#         if alpha == -1:
-#             self.normalization = float(1.0 / jnp.log(self.xmax / self.xmin))
-#         else:
-#             self.normalization = (1 + self.alpha) / (
-#                 self.xmax ** (1 + self.alpha) - self.xmin ** (1 + self.alpha)
-#             )
-
-#     def sample(
-#         self, rng_key: PRNGKeyArray, n_samples: int
-#     ) -> dict[str, Float[Array, " n_samples"]]:
-#         """
-#         Sample from a power-law distribution.
-
-#         Parameters
-#         ----------
-#         rng_key : PRNGKeyArray
-#             A random key to use for sampling.
-#         n_samples : int
-#             The number of samples to draw.
-
-#         Returns
-#         -------
-#         samples : dict
-#             Samples from the distribution. The keys are the names of the parameters.
-
-#         """
-#         q_samples = jax.random.uniform(rng_key, (n_samples,), minval=0.0, maxval=1.0)
-#         if self.alpha == -1:
-#             samples = self.xmin * jnp.exp(q_samples * jnp.log(self.xmax / self.xmin))
-#         else:
-#             samples = (
-#                 self.xmin ** (1.0 + self.alpha)
-#                 + q_samples
-#                 * (self.xmax ** (1.0 + self.alpha) - self.xmin ** (1.0 + self.alpha))
-#             ) ** (1.0 / (1.0 + self.alpha))
-#         return self.add_name(samples[None])
-
-#     def log_prob(self, x: dict[str, Float]) -> Float:
-#         variable = x[self.naming[0]]
-#         log_in_range = jnp.where(
-#             (variable >= self.xmax) | (variable <= self.xmin),
-#             jnp.zeros_like(variable) - jnp.inf,
-#             jnp.zeros_like(variable),
-#         )
-#         log_p = self.alpha * jnp.log(variable) + jnp.log(self.normalization)
-#         return log_p + log_in_range
-
-
-# @jaxtyped(typechecker=typechecker)
-# class Exponential(Prior):
-#     """
-#     A prior following the power-law with alpha in the range [xmin, xmax).
-#     p(x) ~ exp(\alpha x)
-#     """
-
-#     xmin: float = 0.0
-#     xmax: float = jnp.inf
-#     alpha: float = -1.0
-#     normalization: float = 1.0
-
-#     def __repr__(self):
-#         return f"Exponential(xmin={self.xmin}, xmax={self.xmax}, alpha={self.alpha}, naming={self.naming})"
-
-#     def __init__(
-#         self,
-#         xmin: Float,
-#         xmax: Float,
-#         alpha: Union[Int, Float],
-#         naming: list[str],
-#         transforms: dict[str, tuple[str, Callable]] = {},
-#         **kwargs,
-#     ):
-#         super().__init__(naming, transforms)
-#         if alpha < 0.0:
-#             assert xmin != -jnp.inf, "With negative alpha, xmin must finite"
-#         if alpha > 0.0:
-#             assert xmax != jnp.inf, "With positive alpha, xmax must finite"
-#         assert not jnp.isclose(alpha, 0.0), "alpha=zero is given, use Uniform instead"
-#         assert self.n_dim == 1, "Exponential needs to be 1D distributions"
-
-#         self.xmax = xmax
-#         self.xmin = xmin
-#         self.alpha = alpha
-
-#         self.normalization = self.alpha / (
-#             jnp.exp(self.alpha * self.xmax) - jnp.exp(self.alpha * self.xmin)
-#         )
-
-#     def sample(
-#         self, rng_key: PRNGKeyArray, n_samples: int
-#     ) -> dict[str, Float[Array, " n_samples"]]:
-#         """
-#         Sample from a exponential distribution.
-
-#         Parameters
-#         ----------
-#         rng_key : PRNGKeyArray
-#             A random key to use for sampling.
-#         n_samples : int
-#             The number of samples to draw.
-
-#         Returns
-#         -------
-#         samples : dict
-#             Samples from the distribution. The keys are the names of the parameters.
-
-#         """
-#         q_samples = jax.random.uniform(rng_key, (n_samples,), minval=0.0, maxval=1.0)
-#         samples = (
-#             self.xmin
-#             + jnp.log1p(
-#                 q_samples * (jnp.exp(self.alpha * (self.xmax - self.xmin)) - 1.0)
-#             )
-#             / self.alpha
-#         )
-#         return self.add_name(samples[None])
-
-#     def log_prob(self, x: dict[str, Float]) -> Float:
-#         variable = x[self.naming[0]]
-#         log_in_range = jnp.where(
-#             (variable >= self.xmax) | (variable <= self.xmin),
-#             jnp.zeros_like(variable) - jnp.inf,
-#             jnp.zeros_like(variable),
-#         )
-#         log_p = self.alpha * variable + jnp.log(self.normalization)
-#         return log_p + log_in_range
-
-
-# @jaxtyped(typechecker=typechecker)
-# class Normal(Prior):
-#     mean: Float = 0.0
-#     std: Float = 1.0
-
-#     def __repr__(self):
-#         return f"Normal(mean={self.mean}, std={self.std})"
-
-#     def __init__(
-#         self,
-#         mean: Float,
-#         std: Float,
-#         naming: list[str],
-#         transforms: dict[str, tuple[str, Callable]] = {},
-#         **kwargs,
-#     ):
-#         super().__init__(naming, transforms)
-#         assert self.n_dim == 1, "Normal needs to be 1D distributions"
-#         self.mean = mean
-#         self.std = std
-
-#     def sample(
-#         self, rng_key: PRNGKeyArray, n_samples: int
-#     ) -> dict[str, Float[Array, " n_samples"]]:
-#         """
-#         Sample from a normal distribution.
-
-#         Parameters
-#         ----------
-#         rng_key : PRNGKeyArray
-#             A random key to use for sampling.
-#         n_samples : int
-#             The number of samples to draw.
-
-#         Returns
-#         -------
-#         samples : dict
-#             Samples from the distribution. The keys are the names of the parameters.
-
-#         """
-#         samples = jax.random.normal(rng_key, (n_samples,))
-#         samples = self.mean + samples * self.std
-#         return self.add_name(samples[None])
-
-#     def log_prob(self, x: dict[str, Array]) -> Float:
-#         variable = x[self.naming[0]]
-#         output = (
-#             -0.5 * jnp.log(2 * jnp.pi)
-#             - jnp.log(self.std)
-#             - 0.5 * ((variable - self.mean) / self.std) ** 2
-#         )
-#         return output
->>>>>>> 2f6e12ac
+        return log_p + log_in_range